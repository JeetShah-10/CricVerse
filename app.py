--- conflicted
+++ resolved
@@ -656,205 +656,9 @@
     
     id = db.Column(db.Integer, primary_key=True)
     stadium_id = db.Column(db.Integer, db.ForeignKey('stadium.id'))
-    section = db.Column(db.String(50), nullable=False)
-    row_number = db.Column(db.String(10), nullable=False)
-    seat_number = db.Column(db.String(10), nullable=False)
-    seat_type = db.Column(db.String(20), nullable=False)
-    price = db.Column(db.Float, nullable=False)
-    has_shade = db.Column(db.Boolean, default=False)
-    
-    # Relationships
-    tickets = db.relationship('Ticket', backref='seat', lazy=True)
-
-class Customer(db.Model, UserMixin):
-    __tablename__ = 'customer'
-    
-    id = db.Column(db.Integer, primary_key=True)
-    name = db.Column(db.String(100), nullable=False)
-    email = db.Column(db.String(100), unique=True, nullable=False)
-    phone = db.Column(db.String(20))
-    password_hash = db.Column(db.String(200))
-    membership_level = db.Column(db.String(20), default='Basic')
-    favorite_team_id = db.Column(db.Integer, db.ForeignKey('team.id'))
-    role = db.Column(db.String(20), default='customer')  # 'customer', 'admin', or 'stadium_owner'
-<<<<<<< HEAD
-    created_at = db.Column(db.DateTime, default=datetime.utcnow)
-    updated_at = db.Column(db.DateTime, default=datetime.utcnow, onupdate=datetime.utcnow)
-=======
-    verification_status = db.Column(db.String(20), default='none') # 'none', 'pending', 'approved', 'rejected'
->>>>>>> f6ea30ae
-    
-    # Relationships
-    tickets = db.relationship('Ticket', backref='customer', lazy=True)
-    orders = db.relationship('Order', backref='customer', lazy=True)
-    parking_bookings = db.relationship('ParkingBooking', backref='customer', lazy=True)
-
-    def set_password(self, password):
-        self.password_hash = generate_password_hash(password)
-    
-    def check_password(self, password):
-        return check_password_hash(self.password_hash, password)
-    
-    @property
-    def is_admin(self):
-        return self.role == 'admin'
-    
-    def get_administered_stadiums(self):
-        """Get list of stadium IDs this admin manages"""
-        if not self.is_admin():
-            return []
-        admin_records = StadiumAdmin.query.filter_by(admin_id=self.id).all()
-        return [record.stadium_id for record in admin_records]
-
-class Booking(db.Model):
-    """Represents a single transaction for booking one or more tickets."""
-    __tablename__ = 'booking'
-    id = db.Column(db.Integer, primary_key=True)
-    customer_id = db.Column(db.Integer, db.ForeignKey('customer.id'), nullable=False)
-    booking_date = db.Column(db.DateTime, default=datetime.utcnow)
-    total_amount = db.Column(db.Float, nullable=False)
-    
-    # Relationships
-    customer = db.relationship('Customer', backref='bookings')
-    tickets = db.relationship('Ticket', backref='booking', lazy='dynamic')
-    payment = db.relationship('Payment', backref='booking', uselist=False, cascade="all, delete-orphan")
-
-class Ticket(db.Model):
-    __tablename__ = 'ticket'
-    
-    id = db.Column(db.Integer, primary_key=True)
-    event_id = db.Column(db.Integer, db.ForeignKey('event.id'))
-    seat_id = db.Column(db.Integer, db.ForeignKey('seat.id'))
-    customer_id = db.Column(db.Integer, db.ForeignKey('customer.id')) # Can be deprecated in favor of booking.customer
-    booking_id = db.Column(db.Integer, db.ForeignKey('booking.id'), nullable=False)
-    ticket_status = db.Column(db.String(20), default='Booked')
-    ticket_type = db.Column(db.String(20))
-    access_gate = db.Column(db.String(10))
-    
-    # Enhanced fields
-    qr_code = db.Column(db.String(200))  # QR code URL or path
-    created_at = db.Column(db.DateTime, default=datetime.utcnow)
-    updated_at = db.Column(db.DateTime, default=datetime.utcnow, onupdate=datetime.utcnow)
-
-class Payment(db.Model):
-    __tablename__ = 'payment'
-    
-    id = db.Column(db.Integer, primary_key=True)
-    booking_id = db.Column(db.Integer, db.ForeignKey('booking.id'), unique=True)
-    amount = db.Column(db.Float, nullable=False)
-    payment_date = db.Column(db.DateTime, default=datetime.utcnow)
-    payment_method = db.Column(db.String(20), nullable=False)
-    transaction_id = db.Column(db.String(100), unique=True)
-
-class Umpire(db.Model):
-    __tablename__ = 'umpire'
-    
-    id = db.Column(db.Integer, primary_key=True)
-    name = db.Column(db.String(100), nullable=False)
-    nationality = db.Column(db.String(50))
-    umpire_level = db.Column(db.String(20))
-    matches_officiated = db.Column(db.Integer, default=0)
-    
-    # Relationships
-    events = db.relationship('EventUmpire', backref='umpire', lazy=True)
-
-class EventUmpire(db.Model):
-    __tablename__ = 'event_umpire'
-    
-    id = db.Column(db.Integer, primary_key=True)
-    event_id = db.Column(db.Integer, db.ForeignKey('event.id'))
-    umpire_id = db.Column(db.Integer, db.ForeignKey('umpire.id'))
-    umpire_role = db.Column(db.String(20))
-
-class Concession(db.Model):
-    __tablename__ = 'concession'
-    
-    id = db.Column(db.Integer, primary_key=True)
-    stadium_id = db.Column(db.Integer, db.ForeignKey('stadium.id'))
-    name = db.Column(db.String(100), nullable=False)
-    category = db.Column(db.String(50))
-    location_zone = db.Column(db.String(50))
-    opening_hours = db.Column(db.String(100))
-    description = db.Column(db.Text)
-
-    # Relationships
-    orders = db.relationship('Order', backref='concession', lazy=True)
-
-class MenuItem(db.Model):
-    __tablename__ = 'menu_item'
-
-    id = db.Column(db.Integer, primary_key=True)
-    concession_id = db.Column(db.Integer, db.ForeignKey('concession.id'))
-    name = db.Column(db.String(100), nullable=False)
-    description = db.Column(db.Text)
-    price = db.Column(db.Float, nullable=False)
-    category = db.Column(db.String(50))  # e.g., "Main", "Side", "Drink"
-    is_available = db.Column(db.Boolean, default=True)
-    is_vegetarian = db.Column(db.Boolean, default=False) # New column for vegetarian option
-
-    # Relationships
-    concession = db.relationship('Concession', backref='menu_items')
-
-class Order(db.Model):
-    __tablename__ = 'order'
-    
-    id = db.Column(db.Integer, primary_key=True)
-    concession_id = db.Column(db.Integer, db.ForeignKey('concession.id'))
-    customer_id = db.Column(db.Integer, db.ForeignKey('customer.id'))
-    order_date = db.Column(db.DateTime, default=datetime.utcnow)
-    total_amount = db.Column(db.Float, nullable=False)
-    payment_status = db.Column(db.String(20), default='Pending')
-
-class Parking(db.Model):
-    __tablename__ = 'parking'
-    
-    id = db.Column(db.Integer, primary_key=True)
-    stadium_id = db.Column(db.Integer, db.ForeignKey('stadium.id'))
-    zone = db.Column(db.String(50), nullable=False)
-    capacity = db.Column(db.Integer, nullable=False)
-    rate_per_hour = db.Column(db.Float, nullable=False)
-    
-    # Relationships
-    bookings = db.relationship('ParkingBooking', backref='parking', lazy=True)
-
-class ParkingBooking(db.Model):
-    __tablename__ = 'parking_booking'
-    
-    id = db.Column(db.Integer, primary_key=True)
-    parking_id = db.Column(db.Integer, db.ForeignKey('parking.id'))
-    customer_id = db.Column(db.Integer, db.ForeignKey('customer.id'))
-    booking_date = db.Column(db.DateTime, default=datetime.utcnow)
-    vehicle_number = db.Column(db.String(20), nullable=False)
-    arrival_time = db.Column(db.DateTime)
-    departure_time = db.Column(db.DateTime)
-    amount_paid = db.Column(db.Float, default=0.0)
-
-class StadiumAdmin(db.Model):
-    """Junction table for admin-stadium relationships"""
-    __tablename__ = 'stadium_admin'
-    
-    id = db.Column(db.Integer, primary_key=True)
-    admin_id = db.Column(db.Integer, db.ForeignKey('customer.id'), nullable=False)
-    stadium_id = db.Column(db.Integer, db.ForeignKey('stadium.id'), nullable=False)
-    assigned_date = db.Column(db.DateTime, default=datetime.utcnow)
-
-class StadiumOwner(db.Model):
-    """Junction table for stadium_owner-stadium relationships"""
-    __tablename__ = 'stadium_owner'
-    
-    id = db.Column(db.Integer, primary_key=True)
-    owner_id = db.Column(db.Integer, db.ForeignKey('customer.id'), nullable=False)
-    stadium_id = db.Column(db.Integer, db.ForeignKey('stadium.id'), nullable=False)
-    assigned_date = db.Column(db.DateTime, default=datetime.utcnow)
-
-class Photo(db.Model):
-    __tablename__ = 'photo'
-    id = db.Column(db.Integer, primary_key=True)
-    stadium_id = db.Column(db.Integer, db.ForeignKey('stadium.id'))
     url = db.Column(db.String(200), nullable=False)
     caption = db.Column(db.String(200))
 
-<<<<<<< HEAD
 class TicketTransfer(db.Model):
     """Ticket transfer between customers"""
     __tablename__ = 'ticket_transfer'
@@ -1057,7 +861,7 @@
     # Relationships
     booking = db.relationship('Booking', backref='accessibility_bookings')
     assigned_staff = db.relationship('Customer', backref='assigned_accessibility_tasks')
-=======
+
 class VerificationSubmission(db.Model):
     __tablename__ = 'verification_submission'
     
@@ -1069,7 +873,6 @@
     
     # Relationships
     user = db.relationship('Customer', backref='verification_submissions')
->>>>>>> f6ea30ae
 
 # Authentication decorators
 def admin_required(f):
